/**
 * Copyright 2015 CANAL+ Group
 *
 * Licensed under the Apache License, Version 2.0 (the "License");
 * you may not use this file except in compliance with the License.
 * You may obtain a copy of the License at
 *
 *     http://www.apache.org/licenses/LICENSE-2.0
 *
 * Unless required by applicable law or agreed to in writing, software
 * distributed under the License is distributed on an "AS IS" BASIS,
 * WITHOUT WARRANTIES OR CONDITIONS OF ANY KIND, either express or implied.
 * See the License for the specific language governing permissions and
 * limitations under the License.
 */

import { ICustomError } from "../../errors";
import Manifest, {
  Adaptation,
  Period,
  Representation,
} from "../../manifest";
import {
  IClockMediaEventType,
  IStalledStatus,
} from "../api";
import {
  IAttachedMediaKeysEvent,
  IBlacklistKeysEvent,
  IBlacklistProtectionDataEvent,
  ICreatedMediaKeysEvent,
  IEncryptedEvent,
  IInitDataIgnoredEvent,
  INoUpdateEvent,
  ISessionMessageEvent,
  ISessionUpdatedEvent,
} from "../eme";
import SegmentBuffersStore from "../segment_buffers";
import {
  IActivePeriodChangedEvent,
  IAdaptationChangeEvent,
  IBitrateEstimationChangeEvent,
  ICompletedStreamEvent,
<<<<<<< HEAD
  IEncryptionDataEncounteredEvent,
=======
  IInbandEventsEvent,
>>>>>>> c5c83c3e
  INeedsDecipherabilityFlush,
  INeedsMediaSourceReload,
  IPeriodStreamClearedEvent,
  IPeriodStreamReadyEvent,
  IRepresentationChangeEvent,
  IStreamEventAddedSegment,
  IStreamManifestMightBeOutOfSync,
  IStreamNeedsManifestRefresh,
} from "../stream";
import { IEMEDisabledEvent } from "./create_eme_manager";
import {
  IStreamEventEvent,
  IStreamEventSkipEvent,
} from "./stream_events_emitter";

/** Object awaited by the `Init` on each clock tick. */
export interface IInitClockTick { position : number;
                                  getCurrentTime : () => number;
                                  buffered : TimeRanges;
                                  duration : number;
                                  bufferGap : number;
                                  event : IClockMediaEventType;
                                  playbackRate : number;
                                  currentRange : { start : number;
                                                   end : number; } |
                                                 null;
                                  readyState : number;
                                  paused : boolean;
                                  stalled : IStalledStatus |
                                            null;
                                  seeking : boolean; }

/** Event sent after the Manifest has been loaded and parsed for the first time. */
export interface IManifestReadyEvent {
  type : "manifestReady";
  value : {
    /** The Manifest we just parsed. */
    manifest : Manifest;
  };
}

/** Event sent after the Manifest has been updated. */
export interface IManifestUpdateEvent { type: "manifestUpdate";
                                        value: null; }

/**
 * Event sent after updating the decipherability status of at least one
 * Manifest's Representation.
 * This generally means that some Representation(s) were detected to be
 * undecipherable on the current device.
 */
export interface IDecipherabilityUpdateEvent {
  type: "decipherabilityUpdate";
  value: Array<{ manifest : Manifest;
                 period : Period;
                 adaptation : Adaptation;
                 representation : Representation; }>; }

/** Event sent when a minor happened. */
export interface IWarningEvent { type : "warning";
                                 value : ICustomError; }

/**
 * Event sent when we're starting attach a new MediaSource to the media element
 * (after removing the previous one).
 */
export interface IReloadingMediaSourceEvent { type: "reloading-media-source";
                                              value: undefined; }

/** Event sent after the player stalled, leading to buffering. */
export interface IStalledEvent { type : "stalled";
                                 value : IStalledStatus; }

/** Event sent when the player goes out of a stalling situation. */
export interface IUnstalledEvent { type : "unstalled";
                                   value : null; }

/**
 * Event sent just as the content is considered as "loaded".
 * From this point on, the user can reliably play/pause/resume the stream.
 */
export interface ILoadedEvent { type : "loaded";
                                value : {
                                  segmentBuffersStore: SegmentBuffersStore | null;
                                }; }

export { IRepresentationChangeEvent };

/** Events emitted by a `MediaSourceLoader`. */
export type IMediaSourceLoaderEvent = IStalledEvent |
                                      IUnstalledEvent |
                                      ILoadedEvent |
                                      IWarningEvent |
                                      IStreamEventEvent |
                                      IStreamEventSkipEvent |

                                      // Coming from the StreamOrchestrator

                                      IActivePeriodChangedEvent |
                                      IPeriodStreamClearedEvent |
                                      ICompletedStreamEvent |
                                      IPeriodStreamReadyEvent |
                                      INeedsMediaSourceReload |
                                      IAdaptationChangeEvent |
                                      IBitrateEstimationChangeEvent |
                                      INeedsDecipherabilityFlush |
                                      IRepresentationChangeEvent |
                                      IStreamEventAddedSegment<unknown> |
                                      IEncryptionDataEncounteredEvent |
                                      IStreamManifestMightBeOutOfSync |
                                      IStreamNeedsManifestRefresh |
                                      IInbandEventsEvent;

/** Every events emitted by the `Init` module. */
export type IInitEvent = IManifestReadyEvent |
                         IManifestUpdateEvent |
                         IReloadingMediaSourceEvent |
                         IDecipherabilityUpdateEvent |
                         IWarningEvent |
                         IEMEDisabledEvent |

                         // Coming from the `EMEManager`

                         IEncryptedEvent |
                         ICreatedMediaKeysEvent |
                         IAttachedMediaKeysEvent |
                         IInitDataIgnoredEvent |
                         ISessionMessageEvent |
                         INoUpdateEvent |
                         ISessionUpdatedEvent |
                         IBlacklistKeysEvent |
                         IBlacklistProtectionDataEvent |

                         // Coming from the `MediaSourceLoader`

                         IStalledEvent |
                         IUnstalledEvent |
                         ILoadedEvent |
                         IStreamEventEvent |
                         IStreamEventSkipEvent |

                         // Coming from the `StreamOrchestrator`

                         IActivePeriodChangedEvent |
                         IPeriodStreamClearedEvent |
                         ICompletedStreamEvent |
                         IPeriodStreamReadyEvent |
                         IAdaptationChangeEvent |
                         IBitrateEstimationChangeEvent |
                         IRepresentationChangeEvent |
                         IStreamEventAddedSegment<unknown> |
                         IInbandEventsEvent;

/** Events emitted by the `Init` module for directfile contents. */
export type IDirectfileEvent = IStalledEvent |
                               IUnstalledEvent |
                               ILoadedEvent |
                               IWarningEvent |
                               IEMEDisabledEvent |

                               // Coming from the `EMEManager`

                               IEncryptedEvent |
                               ICreatedMediaKeysEvent |
                               IAttachedMediaKeysEvent |
                               IInitDataIgnoredEvent |
                               ISessionMessageEvent |
                               INoUpdateEvent |
                               ISessionUpdatedEvent |
                               IBlacklistKeysEvent |
                               IBlacklistProtectionDataEvent;<|MERGE_RESOLUTION|>--- conflicted
+++ resolved
@@ -41,11 +41,8 @@
   IAdaptationChangeEvent,
   IBitrateEstimationChangeEvent,
   ICompletedStreamEvent,
-<<<<<<< HEAD
   IEncryptionDataEncounteredEvent,
-=======
   IInbandEventsEvent,
->>>>>>> c5c83c3e
   INeedsDecipherabilityFlush,
   INeedsMediaSourceReload,
   IPeriodStreamClearedEvent,
